--- conflicted
+++ resolved
@@ -49,10 +49,7 @@
                    , zlib-bindings >= 0.1 && < 0.2
                    , hourglass >= 0.2
                    , unix-compat
-<<<<<<< HEAD
                    , utf8-string
-=======
->>>>>>> 137be48c
                    , patience
   Exposed-modules:   Data.Git
                      Data.Git.Types
